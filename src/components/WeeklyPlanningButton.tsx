import React, { useState, useEffect } from 'react';
import { Button } from '@/components/ui/button';
import { Calendar, CheckCircle2 } from 'lucide-react';
import { useToast } from '@/components/ui/use-toast';
import { createClient } from '@supabase/supabase-js';
import { useWebsites } from '@/context/WebsitesContext';
<<<<<<< HEAD
import { toast } from 'sonner';
=======
>>>>>>> 1c7e999e
import { usePostThemes } from '@/context/PostThemesContext';

const WeeklyPlanningButton: React.FC = () => {
  const [isLoading, setIsLoading] = useState(false);
  const [isScheduleFilled, setIsScheduleFilled] = useState(false);
  const { toast } = useToast();
  const { currentWebsite } = useWebsites();
  const { checkWeeklySchedule } = usePostThemes();

  // Check schedule status on mount and when website changes
  useEffect(() => {
    const checkSchedule = async () => {
      if (currentWebsite?.id) {
        const { isFilled } = await checkWeeklySchedule();
        setIsScheduleFilled(isFilled);
      }
    };
    
    checkSchedule();
  }, [currentWebsite?.id, checkWeeklySchedule]);

  const handleWeeklyPlanning = async () => {
    try {
      // Check schedule first
      const { isFilled, missingSlots } = await checkWeeklySchedule();
      
      if (isFilled) {
        toast({
          title: "Schedule Complete",
          description: "No more posts required for the next week",
        });
        return;
      }

      setIsLoading(true);
      
      // Check if we have a current website
      if (!currentWebsite?.id) {
        throw new Error('No website selected');
      }

      // Create Supabase client
      const supabase = createClient(
        import.meta.env.VITE_SUPABASE_URL,
        import.meta.env.VITE_SUPABASE_ANON_KEY
      );

      // Get the current user's session
      const { data: { session } } = await supabase.auth.getSession();
      if (!session) {
        throw new Error('No active session');
      }

      // Get the publication settings to check posting frequency
      const { data: settings } = await supabase
        .from('publication_settings')
        .select('posting_frequency')
        .eq('website_id', currentWebsite.id)
        .single();

      const postingFrequency = settings?.posting_frequency || 3; // Default to 3 if not set

      // Call the weekly planning function with required posts count
      const response = await fetch(`${import.meta.env.VITE_SUPABASE_URL}/functions/v1/weekly-planning-actions`, {
        method: 'POST',
        headers: {
          'Content-Type': 'application/json',
          'Authorization': `Bearer ${session.access_token}`
        },
        body: JSON.stringify({
          day: new Date().toLocaleDateString('en-US', { weekday: 'long' }).toLowerCase(),
          website_id: currentWebsite.id,
          required_posts: postingFrequency
        })
      });

      if (!response.ok) {
        const errorText = await response.text();
        console.error('Weekly planning error:', errorText);
        throw new Error('Failed to trigger weekly planning');
      }

      const result = await response.json();
      console.log('Weekly planning result:', result);

      toast({
        title: 'Weekly planning started',
        description: `Content planning started for ${currentWebsite.name}. You will receive an email with the results.`,
      });

      // Recheck schedule after planning
      const newScheduleStatus = await checkWeeklySchedule();
      setIsScheduleFilled(newScheduleStatus.isFilled);

    } catch (error) {
      console.error('Error triggering weekly planning:', error);
      toast({
        title: 'Error',
        description: error instanceof Error ? error.message : 'Failed to start weekly planning. Please try again.',
        variant: 'destructive',
      });
    } finally {
      setIsLoading(false);
    }
  };

  return (
    <Button 
      variant="outline" 
      className={`w-full justify-start transition-colors ${
        isScheduleFilled 
          ? 'border-green-500/20 hover:bg-green-500/5 hover:border-green-500/30 text-green-700'
          : 'border-primary/20 hover:bg-primary/5 hover:border-primary/30'
      }`}
      onClick={handleWeeklyPlanning}
      disabled={isLoading || !currentWebsite?.id}
    >
      {isScheduleFilled ? (
        <CheckCircle2 className="mr-2 h-4 w-4 text-green-600" />
      ) : (
        <Calendar className="mr-2 h-4 w-4 text-primary" />
      )}
      {isLoading 
        ? 'Planning Weekly Content...' 
        : isScheduleFilled 
          ? 'Weekly Content Complete' 
          : 'Plan Weekly Content'
      }
    </Button>
  );
};

export default WeeklyPlanningButton; <|MERGE_RESOLUTION|>--- conflicted
+++ resolved
@@ -4,10 +4,7 @@
 import { useToast } from '@/components/ui/use-toast';
 import { createClient } from '@supabase/supabase-js';
 import { useWebsites } from '@/context/WebsitesContext';
-<<<<<<< HEAD
 import { toast } from 'sonner';
-=======
->>>>>>> 1c7e999e
 import { usePostThemes } from '@/context/PostThemesContext';
 
 const WeeklyPlanningButton: React.FC = () => {
